--- conflicted
+++ resolved
@@ -42,90 +42,43 @@
   <property name="joint_1_axis_xyz" value="0 0 -1" />
   <property name="joint_1_origin_xyz" value="0 0 0.1535" />
   <property name="joint_1_origin_rpy" value="${J_PI} 0 ${J_PI}" />
-<<<<<<< HEAD
-  <property name="joint_1_limit_effort" value="30" />
-  <property name="joint_1_limit_velocity" value="0.83" />
-  <property name="joint_1_limit_lower" value="-3.14159265359" />
-  <property name="joint_1_limit_upper" value="3.14159265359" />
-=======
   <property name="joint_1_lower_limit" value="${-2*J_PI}" />
   <property name="joint_1_upper_limit" value="${2*J_PI}" />
->>>>>>> 42d3fe66
 
   <property name="joint_2" value="jaco_joint_2" />
   <property name="joint_2_axis_xyz" value="0 0 1" />
   <property name="joint_2_origin_xyz" value="0 0 -0.1185" />
   <property name="joint_2_origin_rpy" value="-${J_PI/2} ${J_PI} 0" />
-<<<<<<< HEAD
-  <property name="joint_2_limit_effort" value="30" />
-  <property name="joint_2_limit_velocity" value="0.83" />
-  <property name="joint_2_limit_lower" value="-3.89208423195" />
-  <property name="joint_2_limit_upper" value="0.75049157835" />
-
-=======
   <property name="joint_2_lower_limit" value="${-J_PI}" />
   <property name="joint_2_upper_limit" value="${0}" />
->>>>>>> 42d3fe66
 
   <property name="joint_3" value="jaco_joint_3" />
   <property name="joint_3_axis_xyz" value="0 0 -1" />
   <property name="joint_3_origin_xyz" value="0.41 0 0" />
   <property name="joint_3_origin_rpy" value="${J_PI} 0 ${J_PI/2}" />
-<<<<<<< HEAD
-  <property name="joint_3_limit_effort" value="30" />
-  <property name="joint_3_limit_velocity" value="0.83" />
-  <property name="joint_3_limit_lower" value="-4.38077642251" />
-  <property name="joint_3_limit_upper" value="1.23918376892" />
-
-=======
   <property name="joint_3_lower_limit" value="${-5*J_PI/4}" />
   <property name="joint_3_upper_limit" value="${1*J_PI/4}" />
->>>>>>> 42d3fe66
 
   <property name="joint_4" value="jaco_joint_4" />
   <property name="joint_4_axis_xyz" value="0 0 -1" />
   <property name="joint_4_origin_xyz" value="0.207 0 -0.01125" />
   <property name="joint_4_origin_rpy" value="${J_PI} ${J_PI/2} 0" />
-<<<<<<< HEAD
-  <property name="joint_4_limit_effort" value="30" />
-  <property name="joint_4_limit_velocity" value="0.83" />
-  <property name="joint_4_limit_lower" value="-3.14159265359" />
-  <property name="joint_4_limit_upper" value="3.14159265359" />
-
-=======
   <property name="joint_4_lower_limit" value="${-2*J_PI}" />
   <property name="joint_4_upper_limit" value="${2*J_PI}" />
->>>>>>> 42d3fe66
 
   <property name="joint_5" value="jaco_joint_5" />
   <property name="joint_5_axis_xyz" value="0 0 -1" />
   <property name="joint_5_origin_xyz" value="0.0343 0 -0.06588" />
   <property name="joint_5_origin_rpy" value="0 -${J_PI/180*55} 0" />
-<<<<<<< HEAD
-  <property name="joint_5_limit_effort" value="30" />
-  <property name="joint_5_limit_velocity" value="0.83" />
-  <property name="joint_5_limit_lower" value="-3.14159265359" />
-  <property name="joint_5_limit_upper" value="3.14159265359" />
-
-=======
   <property name="joint_5_lower_limit" value="${-2*J_PI}" />
   <property name="joint_5_upper_limit" value="${2*J_PI}" />
->>>>>>> 42d3fe66
 
   <property name="joint_6" value="jaco_joint_6" />
   <property name="joint_6_axis_xyz" value="0 0 -1" />
   <property name="joint_6_origin_xyz" value="0.0343 0 -0.06588" />
   <property name="joint_6_origin_rpy" value="-${J_PI/180*55} 0 ${J_PI/2}" />
-<<<<<<< HEAD
-  <property name="joint_6_limit_effort" value="30" />
-  <property name="joint_6_limit_velocity" value="0.83" />
-  <property name="joint_6_limit_lower" value="-1.74532925199" />
-  <property name="joint_6_limit_upper" value="4.53785605519" />
-
-=======
   <property name="joint_6_lower_limit" value="${-2*J_PI}" />
   <property name="joint_6_upper_limit" value="${2*J_PI}" />
->>>>>>> 42d3fe66
 
   <property name="joint_finger_1" value="jaco_joint_finger_1" />
   <property name="joint_finger_1_axis_xyz" value="0 0 1" />
@@ -148,88 +101,6 @@
   <property name="joint_finger_3_lower_limit" value="0" />
   <property name="joint_finger_3_upper_limit" value="${J_PI/180*40}" />
 
-<<<<<<< HEAD
-<xacro:macro name="jaco_link" params="link_name">
-<link name="${link_name}">
-      <visual>
-                 <geometry>
-                         <mesh
-          filename="package://jaco_model/meshes/${link_name}.dae"/>
-                </geometry>
-                <material name="carbon_fiber">
- 			<color rgba="0.792156862745098 0.819607843137255 0.933333333333333 1" />
-                </material>
-        </visual>
-        <collision>
-                <geometry>
-                         <mesh
-          filename="package://jaco_model/meshes/${link_name}.dae"/>
-                </geometry>
-        </collision>
-</link>
-</xacro:macro>
-
-<xacro:macro name="jaco_joint" params="joint_name type parent child joint_axis_xyz joint_origin_xyz joint_origin_rpy">
-<joint name="${joint_name}" type="${type}">
-    <parent link="${parent}"/>
-    <child link="${child}"/>
-    <axis xyz="${joint_axis_xyz}"/>
-<origin xyz="${joint_origin_xyz}" rpy="${joint_origin_rpy}"/>
- </joint>
-</xacro:macro>
-
-<xacro:macro name="jaco_joint_revolute" params="joint_name parent child joint_axis_xyz joint_origin_xyz joint_origin_rpy limit_effort limit_velocity limit_lower limit_upper">
-<joint name="${joint_name}" type="revolute">
-    <parent link="${parent}"/>
-    <child link="${child}"/>
-    <axis xyz="${joint_axis_xyz}"/>
-<origin xyz="${joint_origin_xyz}" rpy="${joint_origin_rpy}"/>
-    <limit effort="${limit_effort}" velocity="${limit_velocity}" lower="${limit_lower}" upper="${limit_upper}" />
- </joint>
-</xacro:macro>
-
-
-<xacro:macro name="jaco_finger_joint" params="joint_name type parent child joint_axis_xyz joint_origin_xyz joint_origin_rpy lower_limit upper_limit">
-<joint name="${joint_name}" type="${type}">
-    <parent link="${parent}"/>
-    <child link="${child}"/>
-    <axis xyz="${joint_axis_xyz}"/>
-<origin xyz="${joint_origin_xyz}" rpy="${joint_origin_rpy}"/>
-    <limit lower="${lower_limit}" upper="${upper_limit}" effort="30" velocity="5"/>
- </joint>
-</xacro:macro>
-
-<xacro:macro name="jaco_arm" params="parent">
-
-
-
-  
-
-   <xacro:jaco_link link_name="${link_base}"/>
-   <xacro:jaco_joint joint_name="${joint_base}" type="fixed" parent="${parent}" child="${link_base}" joint_axis_xyz="${joint_base_axis_xyz}" joint_origin_xyz="${joint_base_origin_xyz}" joint_origin_rpy="${joint_base_origin_rpy}"/>
-   <xacro:jaco_link link_name="${link_1}"/>
-   <xacro:jaco_joint_revolute joint_name="${joint_1}" parent="${link_base}" child="${link_1}" joint_axis_xyz="${joint_1_axis_xyz}" joint_origin_xyz="${joint_1_origin_xyz}" joint_origin_rpy="${joint_1_origin_rpy}" limit_effort="${joint_1_limit_effort}" limit_velocity="${joint_1_limit_velocity}" limit_lower="${joint_1_limit_lower}" limit_upper="${joint_1_limit_upper}"/>
-   <xacro:jaco_link link_name="${link_2}"/>
-   <xacro:jaco_joint_revolute joint_name="${joint_2}" parent="${link_1}" child="${link_2}" joint_axis_xyz="${joint_2_axis_xyz}" joint_origin_xyz="${joint_2_origin_xyz}" joint_origin_rpy="${joint_2_origin_rpy}" limit_effort="${joint_2_limit_effort}" limit_velocity="${joint_2_limit_velocity}" limit_lower="${joint_2_limit_lower}" limit_upper="${joint_2_limit_upper}"/>
-   <xacro:jaco_link link_name="${link_3}"/>
-   <xacro:jaco_joint_revolute joint_name="${joint_3}" parent="${link_2}" child="${link_3}" joint_axis_xyz="${joint_3_axis_xyz}" joint_origin_xyz="${joint_3_origin_xyz}" joint_origin_rpy="${joint_3_origin_rpy}" limit_effort="${joint_3_limit_effort}" limit_velocity="${joint_3_limit_velocity}" limit_lower="${joint_3_limit_lower}" limit_upper="${joint_3_limit_upper}"/>
-   <xacro:jaco_link link_name="${link_4}"/>
-   <xacro:jaco_joint_revolute joint_name="${joint_4}" parent="${link_3}" child="${link_4}" joint_axis_xyz="${joint_4_axis_xyz}" joint_origin_xyz="${joint_4_origin_xyz}" joint_origin_rpy="${joint_4_origin_rpy}" limit_effort="${joint_4_limit_effort}" limit_velocity="${joint_4_limit_velocity}" limit_lower="${joint_4_limit_lower}" limit_upper="${joint_4_limit_upper}"/>
-   <xacro:jaco_link link_name="${link_5}"/>
-   <xacro:jaco_joint_revolute joint_name="${joint_5}" parent="${link_4}" child="${link_5}" joint_axis_xyz="${joint_5_axis_xyz}" joint_origin_xyz="${joint_5_origin_xyz}" joint_origin_rpy="${joint_5_origin_rpy}" limit_effort="${joint_5_limit_effort}" limit_velocity="${joint_5_limit_velocity}" limit_lower="${joint_5_limit_lower}" limit_upper="${joint_5_limit_upper}"/>
-   <xacro:jaco_link link_name="${link_hand}"/>
-   <xacro:jaco_joint_revolute joint_name="${joint_6}" parent="${link_5}" child="${link_hand}" joint_axis_xyz="${joint_6_axis_xyz}" joint_origin_xyz="${joint_6_origin_xyz}" joint_origin_rpy="${joint_6_origin_rpy}" limit_effort="${joint_6_limit_effort}" limit_velocity="${joint_6_limit_velocity}" limit_lower="${joint_6_limit_lower}" limit_upper="${joint_6_limit_upper}"/>
-
-   <xacro:jaco_link link_name="${link_finger_1}"/>
-   <xacro:jaco_finger_joint joint_name="${joint_finger_1}" type="revolute" parent="${link_hand}" child="${link_finger_1}" joint_axis_xyz="${joint_finger_1_axis_xyz}" joint_origin_xyz="${joint_finger_1_origin_xyz}" joint_origin_rpy="${joint_finger_1_origin_rpy}" lower_limit="${joint_finger_1_lower_limit}" upper_limit="${joint_finger_1_upper_limit}"/>
-
-   <xacro:jaco_link link_name="${link_finger_2}"/>
-   <xacro:jaco_finger_joint joint_name="${joint_finger_2}" type="revolute" parent="${link_hand}" child="${link_finger_2}" joint_axis_xyz="${joint_finger_2_axis_xyz}" joint_origin_xyz="${joint_finger_2_origin_xyz}" joint_origin_rpy="${joint_finger_2_origin_rpy}" lower_limit="${joint_finger_2_lower_limit}" upper_limit="${joint_finger_2_upper_limit}"/>
-
-   <xacro:jaco_link link_name="${link_finger_3}"/>
-   <xacro:jaco_finger_joint joint_name="${joint_finger_3}" type="revolute" parent="${link_hand}" child="${link_finger_3}" joint_axis_xyz="${joint_finger_3_axis_xyz}" joint_origin_xyz="${joint_finger_3_origin_xyz}" joint_origin_rpy="${joint_finger_3_origin_rpy}" lower_limit="${joint_finger_3_lower_limit}" upper_limit="${joint_finger_3_upper_limit}"/>
-</xacro:macro>
-=======
   <property name="link_end_effector"   value="jaco_end_effector" />
   <property name="end_effector_offset" value="0.1687" />
 
@@ -245,7 +116,6 @@
     <xacro:jaco_link link_name="${link_finger_3}"/>
     <xacro:jaco_finger_joint joint_name="${joint_finger_3}" type="revolute" parent="${link_hand}" child="${link_finger_3}" joint_axis_xyz="${joint_finger_3_axis_xyz}" joint_origin_xyz="${joint_finger_3_origin_xyz}" joint_origin_rpy="${joint_finger_3_origin_rpy}" lower_limit="${joint_finger_3_lower_limit}" upper_limit="${joint_finger_3_upper_limit}"/>
   </xacro:macro>
->>>>>>> 42d3fe66
 
 
 </root>