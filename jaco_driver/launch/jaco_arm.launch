<launch>

  <arg name="use_urdf" default="false"/>

  <node name="jaco_arm_driver" pkg="jaco_driver" type="jaco_arm_driver" output="screen" cwd="node">
<<<<<<< HEAD
    <param name="serial_number" value="" />
=======
    <!-- Set this parameter to use a specific arm on your system    --> 
    <!-- <param name="serial_number" value="PJ00000001030703130" /> -->
    <param name="tf_prefix" value="jaco_"/>
    <param name="finger_angle_conv_ratio" value="0.012"/>
>>>>>>> 42d3fe66
  </node>

  <node name="joint_state_mux" pkg="jaco_driver" type="joint_state_mux.py" output="screen" respawn="true" />
    
  <group unless="$(arg use_urdf)">
    <node name="jaco_tf_updater" pkg="jaco_driver" type="jaco_tf_updater" output="screen" cwd="node">
      <param name="tf_prefix" value="jaco_" />
      <remap from="/jaco_tf_updater/in/joint_angles" to="/jaco_arm_driver/out/joint_angles"/>
    </node>
  </group>

  <group if="$(arg use_urdf)">
    <include file="$(find jaco_model)/launch/upload_jaco.launch"/>
    <node name="jaco_state_publisher"
           pkg="robot_state_publisher"
          type="robot_state_publisher">
      <remap from="joint_states" to="/jaco_arm_driver/out/joint_state"/>
    </node>
  </group>

</launch><|MERGE_RESOLUTION|>--- conflicted
+++ resolved
@@ -3,18 +3,12 @@
   <arg name="use_urdf" default="false"/>
 
   <node name="jaco_arm_driver" pkg="jaco_driver" type="jaco_arm_driver" output="screen" cwd="node">
-<<<<<<< HEAD
-    <param name="serial_number" value="" />
-=======
     <!-- Set this parameter to use a specific arm on your system    --> 
     <!-- <param name="serial_number" value="PJ00000001030703130" /> -->
     <param name="tf_prefix" value="jaco_"/>
     <param name="finger_angle_conv_ratio" value="0.012"/>
->>>>>>> 42d3fe66
   </node>
 
-  <node name="joint_state_mux" pkg="jaco_driver" type="joint_state_mux.py" output="screen" respawn="true" />
-    
   <group unless="$(arg use_urdf)">
     <node name="jaco_tf_updater" pkg="jaco_driver" type="jaco_tf_updater" output="screen" cwd="node">
       <param name="tf_prefix" value="jaco_" />
